--- conflicted
+++ resolved
@@ -176,16 +176,4 @@
 data/raw/raw_flight/archive.zip
 data/extracted
 data/processed
-data/final
-<<<<<<< HEAD
-
-# models
-=======
-data/obsolete
-
-# Logging
-logs
-
-# Pickle file models
->>>>>>> 3332e0be
-*.pkl+data/final